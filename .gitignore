--- conflicted
+++ resolved
@@ -219,19 +219,15 @@
 vectorstore/
 
 # Sample input documents (not versioned)
-<<<<<<< HEAD
-data/
+data/*
+
+# Data files (data being ingested)
+!data/raw
+!data/interim
 
 # -- Frontend unignores --
 # Mock data for frontend development
 !frontend/src/data/
 
 # Shadcn/ui lib folder
-!frontend/src/lib/
-=======
-data/*
-
-#but don't ignore these
-!data/raw
-!data/interim
->>>>>>> 2f93c903
+!frontend/src/lib/